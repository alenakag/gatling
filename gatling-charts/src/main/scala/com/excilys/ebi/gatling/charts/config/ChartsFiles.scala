--- conflicted
+++ resolved
@@ -23,12 +23,8 @@
 
 object ChartsFiles {
 	val JQUERY_FILE = "jquery.min.js"
-<<<<<<< HEAD
+	val BOOTSTRAP_FILE = "bootstrap.min.js"
 	val GATLING_JS_FILE = "gatling.js"
-=======
-	val JQUERY_TABLESORTER_FILE = "jquery.tablesorter.min.js"
-	val BOOTSTRAP_FILE = "bootstrap.min.js"
->>>>>>> 0d7bef1e
 	val MENU_FILE = "menu.js"
 	val ALL_SESSIONS_FILE = "all_sessions.js"
 	val STATS_JS_FILE = "stats.js"
